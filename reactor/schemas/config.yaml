--- conflicted
+++ resolved
@@ -151,29 +151,32 @@
         additionalProperties:
           type: string
 
-<<<<<<< HEAD
+      notifier:
+        title: "Lookup dictionary of human name to Notifier"
+        type: object
+        default: {}
+        additionalProperties:
+          type: string
+
       plugin:
         title: "Lookup dictionary of human name to Plugin"
-=======
-      notifier:
-        title: "Lookup dictionary of human name to Notifier"
->>>>>>> 8ae966ac
         type: object
         default: {}
         additionalProperties:
           type: string
 
 
-<<<<<<< HEAD
+  notifiers:
+    type: object
+    title: "Set of notifiers to be fired on uncaught exceptions being raise"
+    additionalProperties:
+      type: object
+
+
   plugins:
     type: object
     title: "Set of plugins to be run alongside Reactor"
     default: {}
-=======
-  notifiers:
-    type: object
-    title: "Set of notifiers to be fired on uncaught exceptions being raise"
->>>>>>> 8ae966ac
     additionalProperties:
       type: object
 ...